// Licensed under the Apache License, Version 2.0 <LICENSE-APACHE or
// http://www.apache.org/licenses/LICENSE-2.0> or the MIT license
// <LICENSE-MIT or http://opensource.org/licenses/MIT>, at your
// option. This file may not be copied, modified, or distributed
// except according to those terms.

/*!
An implementation of the Whirlpool cryptographic hash algorithm.

This is the algorithm recommended by NESSIE (New European Schemes for Signatures,
Integrity and Encryption; an European research project).

The constants used by Whirlpool were changed twice (2001 and 2003) - this module
only implements the most recent standard. The two older Whirlpool implementations
(sometimes called Whirlpool-0 (pre 2001) and Whirlpool-T (pre 2003)) were not used
much anyway (both have never been recommended by NESSIE).

For details see <http://www.larc.usp.br/~pbarreto/WhirlpoolPage.html>.

# Usage

```rust
use self::crypto::whirlpool::Whirlpool;
use self::crypto::digest::Digest;

let mut hasher = Whirlpool::new();
hasher.input_str("Hello Whirlpool");
let result = hasher.result_str();

assert_eq!(result,
    concat!("8eaccdc136903c458ea0b1376be2a5fc",
            "9dc5b8ce8892a3b4f43366e2610c206c",
            "a373816495e63db0fff2ff25f75aa716",
            "2f332c9f518c3036456502a8414d300a"));
```
*/

use std::mem::uninitialized;
use cryptoutil::{write_u64_be, FixedBuffer64, FixedBuffer};
use digest::Digest;

pub struct Whirlpool {
    bit_length: [u8; 32],
    buffer: FixedBuffer64,
    hash: [u64; 8],
    finalized: bool,
}

impl Whirlpool {
    pub fn new() -> Whirlpool {
        Whirlpool{
            bit_length: [0; 32],
            buffer: FixedBuffer64::new(),
            hash: [0; 8],
            finalized: false,
        }
    }
}

impl Digest for Whirlpool {
    fn input(&mut self, source: &[u8]) {
        assert!(!self.finalized);

        // (byte length * 8) = (bit lenght) converted in a 72 bit uint
        let len = source.len() as u64;
        let len_bits = [
            ((len >> (56 + 5))       ) as u8,
            ((len >> (48 + 5)) & 0xff) as u8,
            ((len >> (40 + 5)) & 0xff) as u8,
            ((len >> (32 + 5)) & 0xff) as u8,
            ((len >> (24 + 5)) & 0xff) as u8,
            ((len >> (16 + 5)) & 0xff) as u8,
            ((len >> ( 8 + 5)) & 0xff) as u8,
            ((len >> ( 0 + 5)) & 0xff) as u8,
            ((len << 3) & 0xff) as u8,
        ];

        // adds the 72 bit len_bits to the 256 bit self.bit_length
        let mut carry = false;
        for i in 0..32 {
            let mut x = self.bit_length[self.bit_length.len() - i - 1] as u16;
            
            if i < len_bits.len() {
                x += len_bits[len_bits.len() - i - 1] as u16;
            } else if !carry {
                break;
            }

            if carry {
                x += 1;
            }
            
            carry = x > 0xff;
<<<<<<< HEAD
            let pos = self.bit_length.len() -i - 1;
            self.bit_length[pos] = (x & 0xff) as u8;
=======
            let length = self.bit_length.len();
            self.bit_length[length - i - 1] = (x & 0xff) as u8;
>>>>>>> e47a445d
        }

        // process the data itself
        let hash = &mut self.hash;
        self.buffer.input(source, |b| { process_buffer(hash, b); });
    }

    fn result(&mut self, out: &mut [u8]) {
        if !self.finalized {
            self.finalized = true;

            // padding
            assert!(self.buffer.remaining() >= 1);
            let hash = &mut self.hash;
            self.buffer.input(&[0b10000000], |b| { process_buffer(hash, b); });

            if self.buffer.remaining() < self.bit_length.len() {
                let size = self.buffer.size();
                self.buffer.zero_until(size);
                process_buffer(hash, self.buffer.full_buffer());
            }

            // length
            self.buffer.zero_until(32);
            self.buffer.input(&self.bit_length, |b| { process_buffer(hash, b); });
            assert!(self.buffer.position() == 0);
        }

        // done!
        write_u64_be(&mut out[0..8], self.hash[0]);
        write_u64_be(&mut out[8..16], self.hash[1]);
        write_u64_be(&mut out[16..24], self.hash[2]);
        write_u64_be(&mut out[24..32], self.hash[3]);
        write_u64_be(&mut out[32..40], self.hash[4]);
        write_u64_be(&mut out[40..48], self.hash[5]);
        write_u64_be(&mut out[48..56], self.hash[6]);
        write_u64_be(&mut out[56..64], self.hash[7]);
    }

    fn reset(&mut self) {
        self.bit_length = [0; 32];
        self.buffer.reset();
        self.finalized = false;
        self.hash = [0; 8];    
    }

    fn output_bits(&self) -> usize {
        512
    }

    fn block_size(&self) -> usize {
        512
    }
}

fn process_buffer(hash: &mut[u64; 8], buffer: &[u8]) {
    let mut k: [u64; 8] = unsafe { uninitialized() };
    let mut block: [u64; 8] = unsafe { uninitialized() };
    let mut state: [u64; 8] = unsafe { uninitialized() };
    let mut l: [u64; 8] = unsafe { uninitialized() };

    for i in 0..8 {
        block[i] =
            ((buffer[i * 8 + 0] as u64) << 56) ^
            ((buffer[i * 8 + 1] as u64) << 48) ^
            ((buffer[i * 8 + 2] as u64) << 40) ^
            ((buffer[i * 8 + 3] as u64) << 32) ^
            ((buffer[i * 8 + 4] as u64) << 24) ^
            ((buffer[i * 8 + 5] as u64) << 16) ^
            ((buffer[i * 8 + 6] as u64) <<  8) ^
            ((buffer[i * 8 + 7] as u64)      );
        k[i] = hash[i];
        state[i] = block[i] ^ k[i];
    }

    for r in 1..(R + 1) /* [1, R] */ {
        for i in 0..8 {
            l[i] =
                C0[((k[(0 + i) % 8] >> 56)       ) as usize] ^
                C1[((k[(7 + i) % 8] >> 48) & 0xff) as usize] ^
                C2[((k[(6 + i) % 8] >> 40) & 0xff) as usize] ^
                C3[((k[(5 + i) % 8] >> 32) & 0xff) as usize] ^
                C4[((k[(4 + i) % 8] >> 24) & 0xff) as usize] ^
                C5[((k[(3 + i) % 8] >> 16) & 0xff) as usize] ^
                C6[((k[(2 + i) % 8] >>  8) & 0xff) as usize] ^
                C7[((k[(1 + i) % 8]      ) & 0xff) as usize] ^
                if i == 0 { RC[r] } else { 0 };
        }
        k = l;
        for i in 0..8 {
            l[i] =
                C0[((state[(0 + i) % 8] >> 56)       ) as usize] ^
                C1[((state[(7 + i) % 8] >> 48) & 0xff) as usize] ^
                C2[((state[(6 + i) % 8] >> 40) & 0xff) as usize] ^
                C3[((state[(5 + i) % 8] >> 32) & 0xff) as usize] ^
                C4[((state[(4 + i) % 8] >> 24) & 0xff) as usize] ^
                C5[((state[(3 + i) % 8] >> 16) & 0xff) as usize] ^
                C6[((state[(2 + i) % 8] >>  8) & 0xff) as usize] ^
                C7[((state[(1 + i) % 8]      ) & 0xff) as usize] ^
                k[i];
        }
        state = l;
    }

    for i in 0..8 {
        hash[i] ^= state[i] ^ block[i];
    }
}

#[cfg(test)]
mod test {
    use super::*;
    use digest::Digest;
    use std::ascii::AsciiExt;

    static TESTS: [(&'static str, &'static str); 18] = [
        ("", "19FA61D75522A4669B44E39C1D2E1726C530232130D407F89AFEE0964997F7A73E83BE698B288FEBCF88E3E03C4F0757EA8964E59B63D93708B138CC42A66EB3"),
        ("\0", "4D9444C212955963D425A410176FCCFB74161E6839692B4C11FDE2ED6EB559EFE0560C39A7B61D5A8BCABD6817A3135AF80F342A4942CCAAE745ABDDFB6AFED0"),
        ("\0\0", "8BDC9D4471D0DABD8812098B8CBDF5090BEDDB3D582917A61E176E3D22529D753FED9A37990CA18583855EFBC4F26E88F62002F67722EB05F74C7EA5E07013F5"),
        ("\0\0\0", "86AABFD4A83C3551CC0A63185616ACB41CDFA96118F1FFB28376B41067EFA25FB6C889662435BFC11A4F0936BE6BCC2C3E905C4686DB06159C40E4DD67DD983F"),
        ("\0\0\0\0", "4ED6B52E915F09A803677C3131F7B34655D32817505D89A8CC07ED073CA3FEDDDD4A57CC53696027E824AB9822630087657C6FC6A28836CF1F252ED204BCA576"),
        ("\0\0\0\0\0", "4A1D1D8380F38896B6FC5788C559F92727ACFD4DFA7081C72302B17E1ED437B30A24CFD75A16FD71B6BF5AA7AE5C7084594E3003A0B71584DC993681F902DF6F"),
        ("\0\0\0\0\0\0", "A2A379B0900A3C51809F4216AA3347FEC486D50EC7376553349C5CF2A767049A87BF1AC4642185144924259ECF6B5C3B48B55A20565DE289361E8AE5EAFC5802"),
        ("\0\0\0\0\0\0\0", "23EB3E26A1543558672F29E196304CD778EA459CC8E38D199DE0CC748BD32D58090FADB39E7C7B6954322DE990556D001BA457061C4367C6FA5D6961F1046E2F"),
        ("\0\0\0\0\0\0\0\0", "7207BE34FEE657189AF2748358F46C23175C1DCDD6741A9BDB139AEB255B618B711775FC258AC0FA53C350305862415EA121C65BF9E2FAE06CBD81355D928AD7"),
        ("\0\0\0\0\0\0\0\0\0", "FEF7D0BE035D1860E95644864B199C3A94EB23AB7920134B73239A320EB7CAE450092BC4BA8B9809E20C33937C37C52B52CA90241657FFD0816420C01F4FADA8"),
        ("\0\0\0\0\0\0\0\0\0\0", "CAAFB557AEF0FAE9F20BCCCDA7F3DC769C478A70508F4F2D180303598276934C410BD3D17627159A9C55B5265B516BA7F3EEF67FBB08D9F22E585BC45964C4D1"),
        ("\0\0\0\0\0\0\0\0\0\0\0", "8FE2B488CA099DB8E421768E1E7E0193FFAA3000E8281403795575FE7D03BD87298C4F64B1C4311093E43DE4D80049645782EE268C3653C7A5C13DA3773D5564"),
        ("a", "8ACA2602792AEC6F11A67206531FB7D7F0DFF59413145E6973C45001D0087B42D11BC645413AEFF63A42391A39145A591A92200D560195E53B478584FDAE231A"),
        ("abc", "4E2448A4C6F486BB16B6562C73B4020BF3043E3A731BCE721AE1B303D97E6D4C7181EEBDB6C57E277D0E34957114CBD6C797FC9D95D8B582D225292076D4EEF5"),
        ("message digest", "378C84A4126E2DC6E56DCC7458377AAC838D00032230F53CE1F5700C0FFB4D3B8421557659EF55C106B4B52AC5A4AAA692ED920052838F3362E86DBD37A8903E"),
        ("abcdefghijklmnopqrstuvwxyz", "F1D754662636FFE92C82EBB9212A484A8D38631EAD4238F5442EE13B8054E41B08BF2A9251C30B6A0B8AAE86177AB4A6F68F673E7207865D5D9819A3DBA4EB3B"),
        ("ABCDEFGHIJKLMNOPQRSTUVWXYZabcdefghijklmnopqrstuvwxyz0123456789", "DC37E008CF9EE69BF11F00ED9ABA26901DD7C28CDEC066CC6AF42E40F82F3A1E08EBA26629129D8FB7CB57211B9281A65517CC879D7B962142C65F5A7AF01467"),
        ("012345678901234567890123456789012345678901234567890123456789012", "6B315FB4EB6A7DDEF9EA173BAAB307ED257F21B7D86DCB85EE03A7CF417A872627DBCCF67E3D018D4D8F61668B416875C5EE21CAF7E158E4B1ECA73D60048701"),
    ];

    #[test]
    fn whirlpool_static_test() {
        let mut d = Whirlpool::new();
        for tuple in TESTS.iter() {
            let (s, hash) = *tuple;
            d.input_str(s);
            let result = d.result_str().to_ascii_lowercase();
            println!("{:?}", s);
            assert!(result == hash.to_ascii_lowercase());
            d.reset();
        }
    }

    #[test]
    fn whirlpool_1000000a_test() {
        let mut d = Whirlpool::new();
        let mut s = String::new();
        for _ in 0..50000 {
            s.push_str("aaaaaaaaaa");
            d.input_str("aaaaaaaaaa");
        }
        d.input_str(s.as_ref());

        println!("{:?}", d.result_str().to_ascii_uppercase());
        assert!(s.len() == 500000);
        assert!(d.result_str().to_ascii_uppercase() == "0C99005BEB57EFF50A7CF005560DDF5D29057FD86B20BFD62DECA0F1CCEA4AF51FC15490EDDC47AF32BB2B66C34FF9AD8C6008AD677F77126953B226E4ED8B01");
    }
}

static R: usize = 10;

static RC: [u64; 11 /* R + 1 */] = [
    0x0000000000000000,
    0x1823c6e887b8014f,
    0x36a6d2f5796f9152,
    0x60bc9b8ea30c7b35,
    0x1de0d7c22e4bfe57,
    0x157737e59ff04ada,
    0x58c9290ab1a06b85,
    0xbd5d10f4cb3e0567,
    0xe427418ba77d95d8,
    0xfbee7c66dd17479e,
    0xca2dbf07ad5a8333,
];

static C0: [u64; 256] = [
    0x18186018c07830d8, 0x23238c2305af4626, 0xc6c63fc67ef991b8, 0xe8e887e8136fcdfb,
    0x878726874ca113cb, 0xb8b8dab8a9626d11, 0x0101040108050209, 0x4f4f214f426e9e0d,
    0x3636d836adee6c9b, 0xa6a6a2a6590451ff, 0xd2d26fd2debdb90c, 0xf5f5f3f5fb06f70e,
    0x7979f979ef80f296, 0x6f6fa16f5fcede30, 0x91917e91fcef3f6d, 0x52525552aa07a4f8,
    0x60609d6027fdc047, 0xbcbccabc89766535, 0x9b9b569baccd2b37, 0x8e8e028e048c018a,
    0xa3a3b6a371155bd2, 0x0c0c300c603c186c, 0x7b7bf17bff8af684, 0x3535d435b5e16a80,
    0x1d1d741de8693af5, 0xe0e0a7e05347ddb3, 0xd7d77bd7f6acb321, 0xc2c22fc25eed999c,
    0x2e2eb82e6d965c43, 0x4b4b314b627a9629, 0xfefedffea321e15d, 0x575741578216aed5,
    0x15155415a8412abd, 0x7777c1779fb6eee8, 0x3737dc37a5eb6e92, 0xe5e5b3e57b56d79e,
    0x9f9f469f8cd92313, 0xf0f0e7f0d317fd23, 0x4a4a354a6a7f9420, 0xdada4fda9e95a944,
    0x58587d58fa25b0a2, 0xc9c903c906ca8fcf, 0x2929a429558d527c, 0x0a0a280a5022145a,
    0xb1b1feb1e14f7f50, 0xa0a0baa0691a5dc9, 0x6b6bb16b7fdad614, 0x85852e855cab17d9,
    0xbdbdcebd8173673c, 0x5d5d695dd234ba8f, 0x1010401080502090, 0xf4f4f7f4f303f507,
    0xcbcb0bcb16c08bdd, 0x3e3ef83eedc67cd3, 0x0505140528110a2d, 0x676781671fe6ce78,
    0xe4e4b7e47353d597, 0x27279c2725bb4e02, 0x4141194132588273, 0x8b8b168b2c9d0ba7,
    0xa7a7a6a7510153f6, 0x7d7de97dcf94fab2, 0x95956e95dcfb3749, 0xd8d847d88e9fad56,
    0xfbfbcbfb8b30eb70, 0xeeee9fee2371c1cd, 0x7c7ced7cc791f8bb, 0x6666856617e3cc71,
    0xdddd53dda68ea77b, 0x17175c17b84b2eaf, 0x4747014702468e45, 0x9e9e429e84dc211a,
    0xcaca0fca1ec589d4, 0x2d2db42d75995a58, 0xbfbfc6bf9179632e, 0x07071c07381b0e3f,
    0xadad8ead012347ac, 0x5a5a755aea2fb4b0, 0x838336836cb51bef, 0x3333cc3385ff66b6,
    0x636391633ff2c65c, 0x02020802100a0412, 0xaaaa92aa39384993, 0x7171d971afa8e2de,
    0xc8c807c80ecf8dc6, 0x19196419c87d32d1, 0x494939497270923b, 0xd9d943d9869aaf5f,
    0xf2f2eff2c31df931, 0xe3e3abe34b48dba8, 0x5b5b715be22ab6b9, 0x88881a8834920dbc,
    0x9a9a529aa4c8293e, 0x262698262dbe4c0b, 0x3232c8328dfa64bf, 0xb0b0fab0e94a7d59,
    0xe9e983e91b6acff2, 0x0f0f3c0f78331e77, 0xd5d573d5e6a6b733, 0x80803a8074ba1df4,
    0xbebec2be997c6127, 0xcdcd13cd26de87eb, 0x3434d034bde46889, 0x48483d487a759032,
    0xffffdbffab24e354, 0x7a7af57af78ff48d, 0x90907a90f4ea3d64, 0x5f5f615fc23ebe9d,
    0x202080201da0403d, 0x6868bd6867d5d00f, 0x1a1a681ad07234ca, 0xaeae82ae192c41b7,
    0xb4b4eab4c95e757d, 0x54544d549a19a8ce, 0x93937693ece53b7f, 0x222288220daa442f,
    0x64648d6407e9c863, 0xf1f1e3f1db12ff2a, 0x7373d173bfa2e6cc, 0x12124812905a2482,
    0x40401d403a5d807a, 0x0808200840281048, 0xc3c32bc356e89b95, 0xecec97ec337bc5df,
    0xdbdb4bdb9690ab4d, 0xa1a1bea1611f5fc0, 0x8d8d0e8d1c830791, 0x3d3df43df5c97ac8,
    0x97976697ccf1335b, 0x0000000000000000, 0xcfcf1bcf36d483f9, 0x2b2bac2b4587566e,
    0x7676c57697b3ece1, 0x8282328264b019e6, 0xd6d67fd6fea9b128, 0x1b1b6c1bd87736c3,
    0xb5b5eeb5c15b7774, 0xafaf86af112943be, 0x6a6ab56a77dfd41d, 0x50505d50ba0da0ea,
    0x45450945124c8a57, 0xf3f3ebf3cb18fb38, 0x3030c0309df060ad, 0xefef9bef2b74c3c4,
    0x3f3ffc3fe5c37eda, 0x55554955921caac7, 0xa2a2b2a2791059db, 0xeaea8fea0365c9e9,
    0x656589650fecca6a, 0xbabad2bab9686903, 0x2f2fbc2f65935e4a, 0xc0c027c04ee79d8e,
    0xdede5fdebe81a160, 0x1c1c701ce06c38fc, 0xfdfdd3fdbb2ee746, 0x4d4d294d52649a1f,
    0x92927292e4e03976, 0x7575c9758fbceafa, 0x06061806301e0c36, 0x8a8a128a249809ae,
    0xb2b2f2b2f940794b, 0xe6e6bfe66359d185, 0x0e0e380e70361c7e, 0x1f1f7c1ff8633ee7,
    0x6262956237f7c455, 0xd4d477d4eea3b53a, 0xa8a89aa829324d81, 0x96966296c4f43152,
    0xf9f9c3f99b3aef62, 0xc5c533c566f697a3, 0x2525942535b14a10, 0x59597959f220b2ab,
    0x84842a8454ae15d0, 0x7272d572b7a7e4c5, 0x3939e439d5dd72ec, 0x4c4c2d4c5a619816,
    0x5e5e655eca3bbc94, 0x7878fd78e785f09f, 0x3838e038ddd870e5, 0x8c8c0a8c14860598,
    0xd1d163d1c6b2bf17, 0xa5a5aea5410b57e4, 0xe2e2afe2434dd9a1, 0x616199612ff8c24e,
    0xb3b3f6b3f1457b42, 0x2121842115a54234, 0x9c9c4a9c94d62508, 0x1e1e781ef0663cee,
    0x4343114322528661, 0xc7c73bc776fc93b1, 0xfcfcd7fcb32be54f, 0x0404100420140824,
    0x51515951b208a2e3, 0x99995e99bcc72f25, 0x6d6da96d4fc4da22, 0x0d0d340d68391a65,
    0xfafacffa8335e979, 0xdfdf5bdfb684a369, 0x7e7ee57ed79bfca9, 0x242490243db44819,
    0x3b3bec3bc5d776fe, 0xabab96ab313d4b9a, 0xcece1fce3ed181f0, 0x1111441188552299,
    0x8f8f068f0c890383, 0x4e4e254e4a6b9c04, 0xb7b7e6b7d1517366, 0xebeb8beb0b60cbe0,
    0x3c3cf03cfdcc78c1, 0x81813e817cbf1ffd, 0x94946a94d4fe3540, 0xf7f7fbf7eb0cf31c,
    0xb9b9deb9a1676f18, 0x13134c13985f268b, 0x2c2cb02c7d9c5851, 0xd3d36bd3d6b8bb05,
    0xe7e7bbe76b5cd38c, 0x6e6ea56e57cbdc39, 0xc4c437c46ef395aa, 0x03030c03180f061b,
    0x565645568a13acdc, 0x44440d441a49885e, 0x7f7fe17fdf9efea0, 0xa9a99ea921374f88,
    0x2a2aa82a4d825467, 0xbbbbd6bbb16d6b0a, 0xc1c123c146e29f87, 0x53535153a202a6f1,
    0xdcdc57dcae8ba572, 0x0b0b2c0b58271653, 0x9d9d4e9d9cd32701, 0x6c6cad6c47c1d82b,
    0x3131c43195f562a4, 0x7474cd7487b9e8f3, 0xf6f6fff6e309f115, 0x464605460a438c4c,
    0xacac8aac092645a5, 0x89891e893c970fb5, 0x14145014a04428b4, 0xe1e1a3e15b42dfba,
    0x16165816b04e2ca6, 0x3a3ae83acdd274f7, 0x6969b9696fd0d206, 0x09092409482d1241,
    0x7070dd70a7ade0d7, 0xb6b6e2b6d954716f, 0xd0d067d0ceb7bd1e, 0xeded93ed3b7ec7d6,
    0xcccc17cc2edb85e2, 0x424215422a578468, 0x98985a98b4c22d2c, 0xa4a4aaa4490e55ed,
    0x2828a0285d885075, 0x5c5c6d5cda31b886, 0xf8f8c7f8933fed6b, 0x8686228644a411c2,
];

static C1: [u64; 256] = [
    0xd818186018c07830, 0x2623238c2305af46, 0xb8c6c63fc67ef991, 0xfbe8e887e8136fcd,
    0xcb878726874ca113, 0x11b8b8dab8a9626d, 0x0901010401080502, 0x0d4f4f214f426e9e,
    0x9b3636d836adee6c, 0xffa6a6a2a6590451, 0x0cd2d26fd2debdb9, 0x0ef5f5f3f5fb06f7,
    0x967979f979ef80f2, 0x306f6fa16f5fcede, 0x6d91917e91fcef3f, 0xf852525552aa07a4,
    0x4760609d6027fdc0, 0x35bcbccabc897665, 0x379b9b569baccd2b, 0x8a8e8e028e048c01,
    0xd2a3a3b6a371155b, 0x6c0c0c300c603c18, 0x847b7bf17bff8af6, 0x803535d435b5e16a,
    0xf51d1d741de8693a, 0xb3e0e0a7e05347dd, 0x21d7d77bd7f6acb3, 0x9cc2c22fc25eed99,
    0x432e2eb82e6d965c, 0x294b4b314b627a96, 0x5dfefedffea321e1, 0xd5575741578216ae,
    0xbd15155415a8412a, 0xe87777c1779fb6ee, 0x923737dc37a5eb6e, 0x9ee5e5b3e57b56d7,
    0x139f9f469f8cd923, 0x23f0f0e7f0d317fd, 0x204a4a354a6a7f94, 0x44dada4fda9e95a9,
    0xa258587d58fa25b0, 0xcfc9c903c906ca8f, 0x7c2929a429558d52, 0x5a0a0a280a502214,
    0x50b1b1feb1e14f7f, 0xc9a0a0baa0691a5d, 0x146b6bb16b7fdad6, 0xd985852e855cab17,
    0x3cbdbdcebd817367, 0x8f5d5d695dd234ba, 0x9010104010805020, 0x07f4f4f7f4f303f5,
    0xddcbcb0bcb16c08b, 0xd33e3ef83eedc67c, 0x2d0505140528110a, 0x78676781671fe6ce,
    0x97e4e4b7e47353d5, 0x0227279c2725bb4e, 0x7341411941325882, 0xa78b8b168b2c9d0b,
    0xf6a7a7a6a7510153, 0xb27d7de97dcf94fa, 0x4995956e95dcfb37, 0x56d8d847d88e9fad,
    0x70fbfbcbfb8b30eb, 0xcdeeee9fee2371c1, 0xbb7c7ced7cc791f8, 0x716666856617e3cc,
    0x7bdddd53dda68ea7, 0xaf17175c17b84b2e, 0x454747014702468e, 0x1a9e9e429e84dc21,
    0xd4caca0fca1ec589, 0x582d2db42d75995a, 0x2ebfbfc6bf917963, 0x3f07071c07381b0e,
    0xacadad8ead012347, 0xb05a5a755aea2fb4, 0xef838336836cb51b, 0xb63333cc3385ff66,
    0x5c636391633ff2c6, 0x1202020802100a04, 0x93aaaa92aa393849, 0xde7171d971afa8e2,
    0xc6c8c807c80ecf8d, 0xd119196419c87d32, 0x3b49493949727092, 0x5fd9d943d9869aaf,
    0x31f2f2eff2c31df9, 0xa8e3e3abe34b48db, 0xb95b5b715be22ab6, 0xbc88881a8834920d,
    0x3e9a9a529aa4c829, 0x0b262698262dbe4c, 0xbf3232c8328dfa64, 0x59b0b0fab0e94a7d,
    0xf2e9e983e91b6acf, 0x770f0f3c0f78331e, 0x33d5d573d5e6a6b7, 0xf480803a8074ba1d,
    0x27bebec2be997c61, 0xebcdcd13cd26de87, 0x893434d034bde468, 0x3248483d487a7590,
    0x54ffffdbffab24e3, 0x8d7a7af57af78ff4, 0x6490907a90f4ea3d, 0x9d5f5f615fc23ebe,
    0x3d202080201da040, 0x0f6868bd6867d5d0, 0xca1a1a681ad07234, 0xb7aeae82ae192c41,
    0x7db4b4eab4c95e75, 0xce54544d549a19a8, 0x7f93937693ece53b, 0x2f222288220daa44,
    0x6364648d6407e9c8, 0x2af1f1e3f1db12ff, 0xcc7373d173bfa2e6, 0x8212124812905a24,
    0x7a40401d403a5d80, 0x4808082008402810, 0x95c3c32bc356e89b, 0xdfecec97ec337bc5,
    0x4ddbdb4bdb9690ab, 0xc0a1a1bea1611f5f, 0x918d8d0e8d1c8307, 0xc83d3df43df5c97a,
    0x5b97976697ccf133, 0x0000000000000000, 0xf9cfcf1bcf36d483, 0x6e2b2bac2b458756,
    0xe17676c57697b3ec, 0xe68282328264b019, 0x28d6d67fd6fea9b1, 0xc31b1b6c1bd87736,
    0x74b5b5eeb5c15b77, 0xbeafaf86af112943, 0x1d6a6ab56a77dfd4, 0xea50505d50ba0da0,
    0x5745450945124c8a, 0x38f3f3ebf3cb18fb, 0xad3030c0309df060, 0xc4efef9bef2b74c3,
    0xda3f3ffc3fe5c37e, 0xc755554955921caa, 0xdba2a2b2a2791059, 0xe9eaea8fea0365c9,
    0x6a656589650fecca, 0x03babad2bab96869, 0x4a2f2fbc2f65935e, 0x8ec0c027c04ee79d,
    0x60dede5fdebe81a1, 0xfc1c1c701ce06c38, 0x46fdfdd3fdbb2ee7, 0x1f4d4d294d52649a,
    0x7692927292e4e039, 0xfa7575c9758fbcea, 0x3606061806301e0c, 0xae8a8a128a249809,
    0x4bb2b2f2b2f94079, 0x85e6e6bfe66359d1, 0x7e0e0e380e70361c, 0xe71f1f7c1ff8633e,
    0x556262956237f7c4, 0x3ad4d477d4eea3b5, 0x81a8a89aa829324d, 0x5296966296c4f431,
    0x62f9f9c3f99b3aef, 0xa3c5c533c566f697, 0x102525942535b14a, 0xab59597959f220b2,
    0xd084842a8454ae15, 0xc57272d572b7a7e4, 0xec3939e439d5dd72, 0x164c4c2d4c5a6198,
    0x945e5e655eca3bbc, 0x9f7878fd78e785f0, 0xe53838e038ddd870, 0x988c8c0a8c148605,
    0x17d1d163d1c6b2bf, 0xe4a5a5aea5410b57, 0xa1e2e2afe2434dd9, 0x4e616199612ff8c2,
    0x42b3b3f6b3f1457b, 0x342121842115a542, 0x089c9c4a9c94d625, 0xee1e1e781ef0663c,
    0x6143431143225286, 0xb1c7c73bc776fc93, 0x4ffcfcd7fcb32be5, 0x2404041004201408,
    0xe351515951b208a2, 0x2599995e99bcc72f, 0x226d6da96d4fc4da, 0x650d0d340d68391a,
    0x79fafacffa8335e9, 0x69dfdf5bdfb684a3, 0xa97e7ee57ed79bfc, 0x19242490243db448,
    0xfe3b3bec3bc5d776, 0x9aabab96ab313d4b, 0xf0cece1fce3ed181, 0x9911114411885522,
    0x838f8f068f0c8903, 0x044e4e254e4a6b9c, 0x66b7b7e6b7d15173, 0xe0ebeb8beb0b60cb,
    0xc13c3cf03cfdcc78, 0xfd81813e817cbf1f, 0x4094946a94d4fe35, 0x1cf7f7fbf7eb0cf3,
    0x18b9b9deb9a1676f, 0x8b13134c13985f26, 0x512c2cb02c7d9c58, 0x05d3d36bd3d6b8bb,
    0x8ce7e7bbe76b5cd3, 0x396e6ea56e57cbdc, 0xaac4c437c46ef395, 0x1b03030c03180f06,
    0xdc565645568a13ac, 0x5e44440d441a4988, 0xa07f7fe17fdf9efe, 0x88a9a99ea921374f,
    0x672a2aa82a4d8254, 0x0abbbbd6bbb16d6b, 0x87c1c123c146e29f, 0xf153535153a202a6,
    0x72dcdc57dcae8ba5, 0x530b0b2c0b582716, 0x019d9d4e9d9cd327, 0x2b6c6cad6c47c1d8,
    0xa43131c43195f562, 0xf37474cd7487b9e8, 0x15f6f6fff6e309f1, 0x4c464605460a438c,
    0xa5acac8aac092645, 0xb589891e893c970f, 0xb414145014a04428, 0xbae1e1a3e15b42df,
    0xa616165816b04e2c, 0xf73a3ae83acdd274, 0x066969b9696fd0d2, 0x4109092409482d12,
    0xd77070dd70a7ade0, 0x6fb6b6e2b6d95471, 0x1ed0d067d0ceb7bd, 0xd6eded93ed3b7ec7,
    0xe2cccc17cc2edb85, 0x68424215422a5784, 0x2c98985a98b4c22d, 0xeda4a4aaa4490e55,
    0x752828a0285d8850, 0x865c5c6d5cda31b8, 0x6bf8f8c7f8933fed, 0xc28686228644a411,
];

static C2: [u64; 256] = [
    0x30d818186018c078, 0x462623238c2305af, 0x91b8c6c63fc67ef9, 0xcdfbe8e887e8136f,
    0x13cb878726874ca1, 0x6d11b8b8dab8a962, 0x0209010104010805, 0x9e0d4f4f214f426e,
    0x6c9b3636d836adee, 0x51ffa6a6a2a65904, 0xb90cd2d26fd2debd, 0xf70ef5f5f3f5fb06,
    0xf2967979f979ef80, 0xde306f6fa16f5fce, 0x3f6d91917e91fcef, 0xa4f852525552aa07,
    0xc04760609d6027fd, 0x6535bcbccabc8976, 0x2b379b9b569baccd, 0x018a8e8e028e048c,
    0x5bd2a3a3b6a37115, 0x186c0c0c300c603c, 0xf6847b7bf17bff8a, 0x6a803535d435b5e1,
    0x3af51d1d741de869, 0xddb3e0e0a7e05347, 0xb321d7d77bd7f6ac, 0x999cc2c22fc25eed,
    0x5c432e2eb82e6d96, 0x96294b4b314b627a, 0xe15dfefedffea321, 0xaed5575741578216,
    0x2abd15155415a841, 0xeee87777c1779fb6, 0x6e923737dc37a5eb, 0xd79ee5e5b3e57b56,
    0x23139f9f469f8cd9, 0xfd23f0f0e7f0d317, 0x94204a4a354a6a7f, 0xa944dada4fda9e95,
    0xb0a258587d58fa25, 0x8fcfc9c903c906ca, 0x527c2929a429558d, 0x145a0a0a280a5022,
    0x7f50b1b1feb1e14f, 0x5dc9a0a0baa0691a, 0xd6146b6bb16b7fda, 0x17d985852e855cab,
    0x673cbdbdcebd8173, 0xba8f5d5d695dd234, 0x2090101040108050, 0xf507f4f4f7f4f303,
    0x8bddcbcb0bcb16c0, 0x7cd33e3ef83eedc6, 0x0a2d050514052811, 0xce78676781671fe6,
    0xd597e4e4b7e47353, 0x4e0227279c2725bb, 0x8273414119413258, 0x0ba78b8b168b2c9d,
    0x53f6a7a7a6a75101, 0xfab27d7de97dcf94, 0x374995956e95dcfb, 0xad56d8d847d88e9f,
    0xeb70fbfbcbfb8b30, 0xc1cdeeee9fee2371, 0xf8bb7c7ced7cc791, 0xcc716666856617e3,
    0xa77bdddd53dda68e, 0x2eaf17175c17b84b, 0x8e45474701470246, 0x211a9e9e429e84dc,
    0x89d4caca0fca1ec5, 0x5a582d2db42d7599, 0x632ebfbfc6bf9179, 0x0e3f07071c07381b,
    0x47acadad8ead0123, 0xb4b05a5a755aea2f, 0x1bef838336836cb5, 0x66b63333cc3385ff,
    0xc65c636391633ff2, 0x041202020802100a, 0x4993aaaa92aa3938, 0xe2de7171d971afa8,
    0x8dc6c8c807c80ecf, 0x32d119196419c87d, 0x923b494939497270, 0xaf5fd9d943d9869a,
    0xf931f2f2eff2c31d, 0xdba8e3e3abe34b48, 0xb6b95b5b715be22a, 0x0dbc88881a883492,
    0x293e9a9a529aa4c8, 0x4c0b262698262dbe, 0x64bf3232c8328dfa, 0x7d59b0b0fab0e94a,
    0xcff2e9e983e91b6a, 0x1e770f0f3c0f7833, 0xb733d5d573d5e6a6, 0x1df480803a8074ba,
    0x6127bebec2be997c, 0x87ebcdcd13cd26de, 0x68893434d034bde4, 0x903248483d487a75,
    0xe354ffffdbffab24, 0xf48d7a7af57af78f, 0x3d6490907a90f4ea, 0xbe9d5f5f615fc23e,
    0x403d202080201da0, 0xd00f6868bd6867d5, 0x34ca1a1a681ad072, 0x41b7aeae82ae192c,
    0x757db4b4eab4c95e, 0xa8ce54544d549a19, 0x3b7f93937693ece5, 0x442f222288220daa,
    0xc86364648d6407e9, 0xff2af1f1e3f1db12, 0xe6cc7373d173bfa2, 0x248212124812905a,
    0x807a40401d403a5d, 0x1048080820084028, 0x9b95c3c32bc356e8, 0xc5dfecec97ec337b,
    0xab4ddbdb4bdb9690, 0x5fc0a1a1bea1611f, 0x07918d8d0e8d1c83, 0x7ac83d3df43df5c9,
    0x335b97976697ccf1, 0x0000000000000000, 0x83f9cfcf1bcf36d4, 0x566e2b2bac2b4587,
    0xece17676c57697b3, 0x19e68282328264b0, 0xb128d6d67fd6fea9, 0x36c31b1b6c1bd877,
    0x7774b5b5eeb5c15b, 0x43beafaf86af1129, 0xd41d6a6ab56a77df, 0xa0ea50505d50ba0d,
    0x8a5745450945124c, 0xfb38f3f3ebf3cb18, 0x60ad3030c0309df0, 0xc3c4efef9bef2b74,
    0x7eda3f3ffc3fe5c3, 0xaac755554955921c, 0x59dba2a2b2a27910, 0xc9e9eaea8fea0365,
    0xca6a656589650fec, 0x6903babad2bab968, 0x5e4a2f2fbc2f6593, 0x9d8ec0c027c04ee7,
    0xa160dede5fdebe81, 0x38fc1c1c701ce06c, 0xe746fdfdd3fdbb2e, 0x9a1f4d4d294d5264,
    0x397692927292e4e0, 0xeafa7575c9758fbc, 0x0c3606061806301e, 0x09ae8a8a128a2498,
    0x794bb2b2f2b2f940, 0xd185e6e6bfe66359, 0x1c7e0e0e380e7036, 0x3ee71f1f7c1ff863,
    0xc4556262956237f7, 0xb53ad4d477d4eea3, 0x4d81a8a89aa82932, 0x315296966296c4f4,
    0xef62f9f9c3f99b3a, 0x97a3c5c533c566f6, 0x4a102525942535b1, 0xb2ab59597959f220,
    0x15d084842a8454ae, 0xe4c57272d572b7a7, 0x72ec3939e439d5dd, 0x98164c4c2d4c5a61,
    0xbc945e5e655eca3b, 0xf09f7878fd78e785, 0x70e53838e038ddd8, 0x05988c8c0a8c1486,
    0xbf17d1d163d1c6b2, 0x57e4a5a5aea5410b, 0xd9a1e2e2afe2434d, 0xc24e616199612ff8,
    0x7b42b3b3f6b3f145, 0x42342121842115a5, 0x25089c9c4a9c94d6, 0x3cee1e1e781ef066,
    0x8661434311432252, 0x93b1c7c73bc776fc, 0xe54ffcfcd7fcb32b, 0x0824040410042014,
    0xa2e351515951b208, 0x2f2599995e99bcc7, 0xda226d6da96d4fc4, 0x1a650d0d340d6839,
    0xe979fafacffa8335, 0xa369dfdf5bdfb684, 0xfca97e7ee57ed79b, 0x4819242490243db4,
    0x76fe3b3bec3bc5d7, 0x4b9aabab96ab313d, 0x81f0cece1fce3ed1, 0x2299111144118855,
    0x03838f8f068f0c89, 0x9c044e4e254e4a6b, 0x7366b7b7e6b7d151, 0xcbe0ebeb8beb0b60,
    0x78c13c3cf03cfdcc, 0x1ffd81813e817cbf, 0x354094946a94d4fe, 0xf31cf7f7fbf7eb0c,
    0x6f18b9b9deb9a167, 0x268b13134c13985f, 0x58512c2cb02c7d9c, 0xbb05d3d36bd3d6b8,
    0xd38ce7e7bbe76b5c, 0xdc396e6ea56e57cb, 0x95aac4c437c46ef3, 0x061b03030c03180f,
    0xacdc565645568a13, 0x885e44440d441a49, 0xfea07f7fe17fdf9e, 0x4f88a9a99ea92137,
    0x54672a2aa82a4d82, 0x6b0abbbbd6bbb16d, 0x9f87c1c123c146e2, 0xa6f153535153a202,
    0xa572dcdc57dcae8b, 0x16530b0b2c0b5827, 0x27019d9d4e9d9cd3, 0xd82b6c6cad6c47c1,
    0x62a43131c43195f5, 0xe8f37474cd7487b9, 0xf115f6f6fff6e309, 0x8c4c464605460a43,
    0x45a5acac8aac0926, 0x0fb589891e893c97, 0x28b414145014a044, 0xdfbae1e1a3e15b42,
    0x2ca616165816b04e, 0x74f73a3ae83acdd2, 0xd2066969b9696fd0, 0x124109092409482d,
    0xe0d77070dd70a7ad, 0x716fb6b6e2b6d954, 0xbd1ed0d067d0ceb7, 0xc7d6eded93ed3b7e,
    0x85e2cccc17cc2edb, 0x8468424215422a57, 0x2d2c98985a98b4c2, 0x55eda4a4aaa4490e,
    0x50752828a0285d88, 0xb8865c5c6d5cda31, 0xed6bf8f8c7f8933f, 0x11c28686228644a4,
];

static C3: [u64; 256] = [
    0x7830d818186018c0, 0xaf462623238c2305, 0xf991b8c6c63fc67e, 0x6fcdfbe8e887e813,
    0xa113cb878726874c, 0x626d11b8b8dab8a9, 0x0502090101040108, 0x6e9e0d4f4f214f42,
    0xee6c9b3636d836ad, 0x0451ffa6a6a2a659, 0xbdb90cd2d26fd2de, 0x06f70ef5f5f3f5fb,
    0x80f2967979f979ef, 0xcede306f6fa16f5f, 0xef3f6d91917e91fc, 0x07a4f852525552aa,
    0xfdc04760609d6027, 0x766535bcbccabc89, 0xcd2b379b9b569bac, 0x8c018a8e8e028e04,
    0x155bd2a3a3b6a371, 0x3c186c0c0c300c60, 0x8af6847b7bf17bff, 0xe16a803535d435b5,
    0x693af51d1d741de8, 0x47ddb3e0e0a7e053, 0xacb321d7d77bd7f6, 0xed999cc2c22fc25e,
    0x965c432e2eb82e6d, 0x7a96294b4b314b62, 0x21e15dfefedffea3, 0x16aed55757415782,
    0x412abd15155415a8, 0xb6eee87777c1779f, 0xeb6e923737dc37a5, 0x56d79ee5e5b3e57b,
    0xd923139f9f469f8c, 0x17fd23f0f0e7f0d3, 0x7f94204a4a354a6a, 0x95a944dada4fda9e,
    0x25b0a258587d58fa, 0xca8fcfc9c903c906, 0x8d527c2929a42955, 0x22145a0a0a280a50,
    0x4f7f50b1b1feb1e1, 0x1a5dc9a0a0baa069, 0xdad6146b6bb16b7f, 0xab17d985852e855c,
    0x73673cbdbdcebd81, 0x34ba8f5d5d695dd2, 0x5020901010401080, 0x03f507f4f4f7f4f3,
    0xc08bddcbcb0bcb16, 0xc67cd33e3ef83eed, 0x110a2d0505140528, 0xe6ce78676781671f,
    0x53d597e4e4b7e473, 0xbb4e0227279c2725, 0x5882734141194132, 0x9d0ba78b8b168b2c,
    0x0153f6a7a7a6a751, 0x94fab27d7de97dcf, 0xfb374995956e95dc, 0x9fad56d8d847d88e,
    0x30eb70fbfbcbfb8b, 0x71c1cdeeee9fee23, 0x91f8bb7c7ced7cc7, 0xe3cc716666856617,
    0x8ea77bdddd53dda6, 0x4b2eaf17175c17b8, 0x468e454747014702, 0xdc211a9e9e429e84,
    0xc589d4caca0fca1e, 0x995a582d2db42d75, 0x79632ebfbfc6bf91, 0x1b0e3f07071c0738,
    0x2347acadad8ead01, 0x2fb4b05a5a755aea, 0xb51bef838336836c, 0xff66b63333cc3385,
    0xf2c65c636391633f, 0x0a04120202080210, 0x384993aaaa92aa39, 0xa8e2de7171d971af,
    0xcf8dc6c8c807c80e, 0x7d32d119196419c8, 0x70923b4949394972, 0x9aaf5fd9d943d986,
    0x1df931f2f2eff2c3, 0x48dba8e3e3abe34b, 0x2ab6b95b5b715be2, 0x920dbc88881a8834,
    0xc8293e9a9a529aa4, 0xbe4c0b262698262d, 0xfa64bf3232c8328d, 0x4a7d59b0b0fab0e9,
    0x6acff2e9e983e91b, 0x331e770f0f3c0f78, 0xa6b733d5d573d5e6, 0xba1df480803a8074,
    0x7c6127bebec2be99, 0xde87ebcdcd13cd26, 0xe468893434d034bd, 0x75903248483d487a,
    0x24e354ffffdbffab, 0x8ff48d7a7af57af7, 0xea3d6490907a90f4, 0x3ebe9d5f5f615fc2,
    0xa0403d202080201d, 0xd5d00f6868bd6867, 0x7234ca1a1a681ad0, 0x2c41b7aeae82ae19,
    0x5e757db4b4eab4c9, 0x19a8ce54544d549a, 0xe53b7f93937693ec, 0xaa442f222288220d,
    0xe9c86364648d6407, 0x12ff2af1f1e3f1db, 0xa2e6cc7373d173bf, 0x5a24821212481290,
    0x5d807a40401d403a, 0x2810480808200840, 0xe89b95c3c32bc356, 0x7bc5dfecec97ec33,
    0x90ab4ddbdb4bdb96, 0x1f5fc0a1a1bea161, 0x8307918d8d0e8d1c, 0xc97ac83d3df43df5,
    0xf1335b97976697cc, 0x0000000000000000, 0xd483f9cfcf1bcf36, 0x87566e2b2bac2b45,
    0xb3ece17676c57697, 0xb019e68282328264, 0xa9b128d6d67fd6fe, 0x7736c31b1b6c1bd8,
    0x5b7774b5b5eeb5c1, 0x2943beafaf86af11, 0xdfd41d6a6ab56a77, 0x0da0ea50505d50ba,
    0x4c8a574545094512, 0x18fb38f3f3ebf3cb, 0xf060ad3030c0309d, 0x74c3c4efef9bef2b,
    0xc37eda3f3ffc3fe5, 0x1caac75555495592, 0x1059dba2a2b2a279, 0x65c9e9eaea8fea03,
    0xecca6a656589650f, 0x686903babad2bab9, 0x935e4a2f2fbc2f65, 0xe79d8ec0c027c04e,
    0x81a160dede5fdebe, 0x6c38fc1c1c701ce0, 0x2ee746fdfdd3fdbb, 0x649a1f4d4d294d52,
    0xe0397692927292e4, 0xbceafa7575c9758f, 0x1e0c360606180630, 0x9809ae8a8a128a24,
    0x40794bb2b2f2b2f9, 0x59d185e6e6bfe663, 0x361c7e0e0e380e70, 0x633ee71f1f7c1ff8,
    0xf7c4556262956237, 0xa3b53ad4d477d4ee, 0x324d81a8a89aa829, 0xf4315296966296c4,
    0x3aef62f9f9c3f99b, 0xf697a3c5c533c566, 0xb14a102525942535, 0x20b2ab59597959f2,
    0xae15d084842a8454, 0xa7e4c57272d572b7, 0xdd72ec3939e439d5, 0x6198164c4c2d4c5a,
    0x3bbc945e5e655eca, 0x85f09f7878fd78e7, 0xd870e53838e038dd, 0x8605988c8c0a8c14,
    0xb2bf17d1d163d1c6, 0x0b57e4a5a5aea541, 0x4dd9a1e2e2afe243, 0xf8c24e616199612f,
    0x457b42b3b3f6b3f1, 0xa542342121842115, 0xd625089c9c4a9c94, 0x663cee1e1e781ef0,
    0x5286614343114322, 0xfc93b1c7c73bc776, 0x2be54ffcfcd7fcb3, 0x1408240404100420,
    0x08a2e351515951b2, 0xc72f2599995e99bc, 0xc4da226d6da96d4f, 0x391a650d0d340d68,
    0x35e979fafacffa83, 0x84a369dfdf5bdfb6, 0x9bfca97e7ee57ed7, 0xb44819242490243d,
    0xd776fe3b3bec3bc5, 0x3d4b9aabab96ab31, 0xd181f0cece1fce3e, 0x5522991111441188,
    0x8903838f8f068f0c, 0x6b9c044e4e254e4a, 0x517366b7b7e6b7d1, 0x60cbe0ebeb8beb0b,
    0xcc78c13c3cf03cfd, 0xbf1ffd81813e817c, 0xfe354094946a94d4, 0x0cf31cf7f7fbf7eb,
    0x676f18b9b9deb9a1, 0x5f268b13134c1398, 0x9c58512c2cb02c7d, 0xb8bb05d3d36bd3d6,
    0x5cd38ce7e7bbe76b, 0xcbdc396e6ea56e57, 0xf395aac4c437c46e, 0x0f061b03030c0318,
    0x13acdc565645568a, 0x49885e44440d441a, 0x9efea07f7fe17fdf, 0x374f88a9a99ea921,
    0x8254672a2aa82a4d, 0x6d6b0abbbbd6bbb1, 0xe29f87c1c123c146, 0x02a6f153535153a2,
    0x8ba572dcdc57dcae, 0x2716530b0b2c0b58, 0xd327019d9d4e9d9c, 0xc1d82b6c6cad6c47,
    0xf562a43131c43195, 0xb9e8f37474cd7487, 0x09f115f6f6fff6e3, 0x438c4c464605460a,
    0x2645a5acac8aac09, 0x970fb589891e893c, 0x4428b414145014a0, 0x42dfbae1e1a3e15b,
    0x4e2ca616165816b0, 0xd274f73a3ae83acd, 0xd0d2066969b9696f, 0x2d12410909240948,
    0xade0d77070dd70a7, 0x54716fb6b6e2b6d9, 0xb7bd1ed0d067d0ce, 0x7ec7d6eded93ed3b,
    0xdb85e2cccc17cc2e, 0x578468424215422a, 0xc22d2c98985a98b4, 0x0e55eda4a4aaa449,
    0x8850752828a0285d, 0x31b8865c5c6d5cda, 0x3fed6bf8f8c7f893, 0xa411c28686228644,
];

static C4: [u64; 256] = [
    0xc07830d818186018, 0x05af462623238c23, 0x7ef991b8c6c63fc6, 0x136fcdfbe8e887e8,
    0x4ca113cb87872687, 0xa9626d11b8b8dab8, 0x0805020901010401, 0x426e9e0d4f4f214f,
    0xadee6c9b3636d836, 0x590451ffa6a6a2a6, 0xdebdb90cd2d26fd2, 0xfb06f70ef5f5f3f5,
    0xef80f2967979f979, 0x5fcede306f6fa16f, 0xfcef3f6d91917e91, 0xaa07a4f852525552,
    0x27fdc04760609d60, 0x89766535bcbccabc, 0xaccd2b379b9b569b, 0x048c018a8e8e028e,
    0x71155bd2a3a3b6a3, 0x603c186c0c0c300c, 0xff8af6847b7bf17b, 0xb5e16a803535d435,
    0xe8693af51d1d741d, 0x5347ddb3e0e0a7e0, 0xf6acb321d7d77bd7, 0x5eed999cc2c22fc2,
    0x6d965c432e2eb82e, 0x627a96294b4b314b, 0xa321e15dfefedffe, 0x8216aed557574157,
    0xa8412abd15155415, 0x9fb6eee87777c177, 0xa5eb6e923737dc37, 0x7b56d79ee5e5b3e5,
    0x8cd923139f9f469f, 0xd317fd23f0f0e7f0, 0x6a7f94204a4a354a, 0x9e95a944dada4fda,
    0xfa25b0a258587d58, 0x06ca8fcfc9c903c9, 0x558d527c2929a429, 0x5022145a0a0a280a,
    0xe14f7f50b1b1feb1, 0x691a5dc9a0a0baa0, 0x7fdad6146b6bb16b, 0x5cab17d985852e85,
    0x8173673cbdbdcebd, 0xd234ba8f5d5d695d, 0x8050209010104010, 0xf303f507f4f4f7f4,
    0x16c08bddcbcb0bcb, 0xedc67cd33e3ef83e, 0x28110a2d05051405, 0x1fe6ce7867678167,
    0x7353d597e4e4b7e4, 0x25bb4e0227279c27, 0x3258827341411941, 0x2c9d0ba78b8b168b,
    0x510153f6a7a7a6a7, 0xcf94fab27d7de97d, 0xdcfb374995956e95, 0x8e9fad56d8d847d8,
    0x8b30eb70fbfbcbfb, 0x2371c1cdeeee9fee, 0xc791f8bb7c7ced7c, 0x17e3cc7166668566,
    0xa68ea77bdddd53dd, 0xb84b2eaf17175c17, 0x02468e4547470147, 0x84dc211a9e9e429e,
    0x1ec589d4caca0fca, 0x75995a582d2db42d, 0x9179632ebfbfc6bf, 0x381b0e3f07071c07,
    0x012347acadad8ead, 0xea2fb4b05a5a755a, 0x6cb51bef83833683, 0x85ff66b63333cc33,
    0x3ff2c65c63639163, 0x100a041202020802, 0x39384993aaaa92aa, 0xafa8e2de7171d971,
    0x0ecf8dc6c8c807c8, 0xc87d32d119196419, 0x7270923b49493949, 0x869aaf5fd9d943d9,
    0xc31df931f2f2eff2, 0x4b48dba8e3e3abe3, 0xe22ab6b95b5b715b, 0x34920dbc88881a88,
    0xa4c8293e9a9a529a, 0x2dbe4c0b26269826, 0x8dfa64bf3232c832, 0xe94a7d59b0b0fab0,
    0x1b6acff2e9e983e9, 0x78331e770f0f3c0f, 0xe6a6b733d5d573d5, 0x74ba1df480803a80,
    0x997c6127bebec2be, 0x26de87ebcdcd13cd, 0xbde468893434d034, 0x7a75903248483d48,
    0xab24e354ffffdbff, 0xf78ff48d7a7af57a, 0xf4ea3d6490907a90, 0xc23ebe9d5f5f615f,
    0x1da0403d20208020, 0x67d5d00f6868bd68, 0xd07234ca1a1a681a, 0x192c41b7aeae82ae,
    0xc95e757db4b4eab4, 0x9a19a8ce54544d54, 0xece53b7f93937693, 0x0daa442f22228822,
    0x07e9c86364648d64, 0xdb12ff2af1f1e3f1, 0xbfa2e6cc7373d173, 0x905a248212124812,
    0x3a5d807a40401d40, 0x4028104808082008, 0x56e89b95c3c32bc3, 0x337bc5dfecec97ec,
    0x9690ab4ddbdb4bdb, 0x611f5fc0a1a1bea1, 0x1c8307918d8d0e8d, 0xf5c97ac83d3df43d,
    0xccf1335b97976697, 0x0000000000000000, 0x36d483f9cfcf1bcf, 0x4587566e2b2bac2b,
    0x97b3ece17676c576, 0x64b019e682823282, 0xfea9b128d6d67fd6, 0xd87736c31b1b6c1b,
    0xc15b7774b5b5eeb5, 0x112943beafaf86af, 0x77dfd41d6a6ab56a, 0xba0da0ea50505d50,
    0x124c8a5745450945, 0xcb18fb38f3f3ebf3, 0x9df060ad3030c030, 0x2b74c3c4efef9bef,
    0xe5c37eda3f3ffc3f, 0x921caac755554955, 0x791059dba2a2b2a2, 0x0365c9e9eaea8fea,
    0x0fecca6a65658965, 0xb9686903babad2ba, 0x65935e4a2f2fbc2f, 0x4ee79d8ec0c027c0,
    0xbe81a160dede5fde, 0xe06c38fc1c1c701c, 0xbb2ee746fdfdd3fd, 0x52649a1f4d4d294d,
    0xe4e0397692927292, 0x8fbceafa7575c975, 0x301e0c3606061806, 0x249809ae8a8a128a,
    0xf940794bb2b2f2b2, 0x6359d185e6e6bfe6, 0x70361c7e0e0e380e, 0xf8633ee71f1f7c1f,
    0x37f7c45562629562, 0xeea3b53ad4d477d4, 0x29324d81a8a89aa8, 0xc4f4315296966296,
    0x9b3aef62f9f9c3f9, 0x66f697a3c5c533c5, 0x35b14a1025259425, 0xf220b2ab59597959,
    0x54ae15d084842a84, 0xb7a7e4c57272d572, 0xd5dd72ec3939e439, 0x5a6198164c4c2d4c,
    0xca3bbc945e5e655e, 0xe785f09f7878fd78, 0xddd870e53838e038, 0x148605988c8c0a8c,
    0xc6b2bf17d1d163d1, 0x410b57e4a5a5aea5, 0x434dd9a1e2e2afe2, 0x2ff8c24e61619961,
    0xf1457b42b3b3f6b3, 0x15a5423421218421, 0x94d625089c9c4a9c, 0xf0663cee1e1e781e,
    0x2252866143431143, 0x76fc93b1c7c73bc7, 0xb32be54ffcfcd7fc, 0x2014082404041004,
    0xb208a2e351515951, 0xbcc72f2599995e99, 0x4fc4da226d6da96d, 0x68391a650d0d340d,
    0x8335e979fafacffa, 0xb684a369dfdf5bdf, 0xd79bfca97e7ee57e, 0x3db4481924249024,
    0xc5d776fe3b3bec3b, 0x313d4b9aabab96ab, 0x3ed181f0cece1fce, 0x8855229911114411,
    0x0c8903838f8f068f, 0x4a6b9c044e4e254e, 0xd1517366b7b7e6b7, 0x0b60cbe0ebeb8beb,
    0xfdcc78c13c3cf03c, 0x7cbf1ffd81813e81, 0xd4fe354094946a94, 0xeb0cf31cf7f7fbf7,
    0xa1676f18b9b9deb9, 0x985f268b13134c13, 0x7d9c58512c2cb02c, 0xd6b8bb05d3d36bd3,
    0x6b5cd38ce7e7bbe7, 0x57cbdc396e6ea56e, 0x6ef395aac4c437c4, 0x180f061b03030c03,
    0x8a13acdc56564556, 0x1a49885e44440d44, 0xdf9efea07f7fe17f, 0x21374f88a9a99ea9,
    0x4d8254672a2aa82a, 0xb16d6b0abbbbd6bb, 0x46e29f87c1c123c1, 0xa202a6f153535153,
    0xae8ba572dcdc57dc, 0x582716530b0b2c0b, 0x9cd327019d9d4e9d, 0x47c1d82b6c6cad6c,
    0x95f562a43131c431, 0x87b9e8f37474cd74, 0xe309f115f6f6fff6, 0x0a438c4c46460546,
    0x092645a5acac8aac, 0x3c970fb589891e89, 0xa04428b414145014, 0x5b42dfbae1e1a3e1,
    0xb04e2ca616165816, 0xcdd274f73a3ae83a, 0x6fd0d2066969b969, 0x482d124109092409,
    0xa7ade0d77070dd70, 0xd954716fb6b6e2b6, 0xceb7bd1ed0d067d0, 0x3b7ec7d6eded93ed,
    0x2edb85e2cccc17cc, 0x2a57846842421542, 0xb4c22d2c98985a98, 0x490e55eda4a4aaa4,
    0x5d8850752828a028, 0xda31b8865c5c6d5c, 0x933fed6bf8f8c7f8, 0x44a411c286862286,
];

static C5: [u64; 256] = [
    0x18c07830d8181860, 0x2305af462623238c, 0xc67ef991b8c6c63f, 0xe8136fcdfbe8e887,
    0x874ca113cb878726, 0xb8a9626d11b8b8da, 0x0108050209010104, 0x4f426e9e0d4f4f21,
    0x36adee6c9b3636d8, 0xa6590451ffa6a6a2, 0xd2debdb90cd2d26f, 0xf5fb06f70ef5f5f3,
    0x79ef80f2967979f9, 0x6f5fcede306f6fa1, 0x91fcef3f6d91917e, 0x52aa07a4f8525255,
    0x6027fdc04760609d, 0xbc89766535bcbcca, 0x9baccd2b379b9b56, 0x8e048c018a8e8e02,
    0xa371155bd2a3a3b6, 0x0c603c186c0c0c30, 0x7bff8af6847b7bf1, 0x35b5e16a803535d4,
    0x1de8693af51d1d74, 0xe05347ddb3e0e0a7, 0xd7f6acb321d7d77b, 0xc25eed999cc2c22f,
    0x2e6d965c432e2eb8, 0x4b627a96294b4b31, 0xfea321e15dfefedf, 0x578216aed5575741,
    0x15a8412abd151554, 0x779fb6eee87777c1, 0x37a5eb6e923737dc, 0xe57b56d79ee5e5b3,
    0x9f8cd923139f9f46, 0xf0d317fd23f0f0e7, 0x4a6a7f94204a4a35, 0xda9e95a944dada4f,
    0x58fa25b0a258587d, 0xc906ca8fcfc9c903, 0x29558d527c2929a4, 0x0a5022145a0a0a28,
    0xb1e14f7f50b1b1fe, 0xa0691a5dc9a0a0ba, 0x6b7fdad6146b6bb1, 0x855cab17d985852e,
    0xbd8173673cbdbdce, 0x5dd234ba8f5d5d69, 0x1080502090101040, 0xf4f303f507f4f4f7,
    0xcb16c08bddcbcb0b, 0x3eedc67cd33e3ef8, 0x0528110a2d050514, 0x671fe6ce78676781,
    0xe47353d597e4e4b7, 0x2725bb4e0227279c, 0x4132588273414119, 0x8b2c9d0ba78b8b16,
    0xa7510153f6a7a7a6, 0x7dcf94fab27d7de9, 0x95dcfb374995956e, 0xd88e9fad56d8d847,
    0xfb8b30eb70fbfbcb, 0xee2371c1cdeeee9f, 0x7cc791f8bb7c7ced, 0x6617e3cc71666685,
    0xdda68ea77bdddd53, 0x17b84b2eaf17175c, 0x4702468e45474701, 0x9e84dc211a9e9e42,
    0xca1ec589d4caca0f, 0x2d75995a582d2db4, 0xbf9179632ebfbfc6, 0x07381b0e3f07071c,
    0xad012347acadad8e, 0x5aea2fb4b05a5a75, 0x836cb51bef838336, 0x3385ff66b63333cc,
    0x633ff2c65c636391, 0x02100a0412020208, 0xaa39384993aaaa92, 0x71afa8e2de7171d9,
    0xc80ecf8dc6c8c807, 0x19c87d32d1191964, 0x497270923b494939, 0xd9869aaf5fd9d943,
    0xf2c31df931f2f2ef, 0xe34b48dba8e3e3ab, 0x5be22ab6b95b5b71, 0x8834920dbc88881a,
    0x9aa4c8293e9a9a52, 0x262dbe4c0b262698, 0x328dfa64bf3232c8, 0xb0e94a7d59b0b0fa,
    0xe91b6acff2e9e983, 0x0f78331e770f0f3c, 0xd5e6a6b733d5d573, 0x8074ba1df480803a,
    0xbe997c6127bebec2, 0xcd26de87ebcdcd13, 0x34bde468893434d0, 0x487a75903248483d,
    0xffab24e354ffffdb, 0x7af78ff48d7a7af5, 0x90f4ea3d6490907a, 0x5fc23ebe9d5f5f61,
    0x201da0403d202080, 0x6867d5d00f6868bd, 0x1ad07234ca1a1a68, 0xae192c41b7aeae82,
    0xb4c95e757db4b4ea, 0x549a19a8ce54544d, 0x93ece53b7f939376, 0x220daa442f222288,
    0x6407e9c86364648d, 0xf1db12ff2af1f1e3, 0x73bfa2e6cc7373d1, 0x12905a2482121248,
    0x403a5d807a40401d, 0x0840281048080820, 0xc356e89b95c3c32b, 0xec337bc5dfecec97,
    0xdb9690ab4ddbdb4b, 0xa1611f5fc0a1a1be, 0x8d1c8307918d8d0e, 0x3df5c97ac83d3df4,
    0x97ccf1335b979766, 0x0000000000000000, 0xcf36d483f9cfcf1b, 0x2b4587566e2b2bac,
    0x7697b3ece17676c5, 0x8264b019e6828232, 0xd6fea9b128d6d67f, 0x1bd87736c31b1b6c,
    0xb5c15b7774b5b5ee, 0xaf112943beafaf86, 0x6a77dfd41d6a6ab5, 0x50ba0da0ea50505d,
    0x45124c8a57454509, 0xf3cb18fb38f3f3eb, 0x309df060ad3030c0, 0xef2b74c3c4efef9b,
    0x3fe5c37eda3f3ffc, 0x55921caac7555549, 0xa2791059dba2a2b2, 0xea0365c9e9eaea8f,
    0x650fecca6a656589, 0xbab9686903babad2, 0x2f65935e4a2f2fbc, 0xc04ee79d8ec0c027,
    0xdebe81a160dede5f, 0x1ce06c38fc1c1c70, 0xfdbb2ee746fdfdd3, 0x4d52649a1f4d4d29,
    0x92e4e03976929272, 0x758fbceafa7575c9, 0x06301e0c36060618, 0x8a249809ae8a8a12,
    0xb2f940794bb2b2f2, 0xe66359d185e6e6bf, 0x0e70361c7e0e0e38, 0x1ff8633ee71f1f7c,
    0x6237f7c455626295, 0xd4eea3b53ad4d477, 0xa829324d81a8a89a, 0x96c4f43152969662,
    0xf99b3aef62f9f9c3, 0xc566f697a3c5c533, 0x2535b14a10252594, 0x59f220b2ab595979,
    0x8454ae15d084842a, 0x72b7a7e4c57272d5, 0x39d5dd72ec3939e4, 0x4c5a6198164c4c2d,
    0x5eca3bbc945e5e65, 0x78e785f09f7878fd, 0x38ddd870e53838e0, 0x8c148605988c8c0a,
    0xd1c6b2bf17d1d163, 0xa5410b57e4a5a5ae, 0xe2434dd9a1e2e2af, 0x612ff8c24e616199,
    0xb3f1457b42b3b3f6, 0x2115a54234212184, 0x9c94d625089c9c4a, 0x1ef0663cee1e1e78,
    0x4322528661434311, 0xc776fc93b1c7c73b, 0xfcb32be54ffcfcd7, 0x0420140824040410,
    0x51b208a2e3515159, 0x99bcc72f2599995e, 0x6d4fc4da226d6da9, 0x0d68391a650d0d34,
    0xfa8335e979fafacf, 0xdfb684a369dfdf5b, 0x7ed79bfca97e7ee5, 0x243db44819242490,
    0x3bc5d776fe3b3bec, 0xab313d4b9aabab96, 0xce3ed181f0cece1f, 0x1188552299111144,
    0x8f0c8903838f8f06, 0x4e4a6b9c044e4e25, 0xb7d1517366b7b7e6, 0xeb0b60cbe0ebeb8b,
    0x3cfdcc78c13c3cf0, 0x817cbf1ffd81813e, 0x94d4fe354094946a, 0xf7eb0cf31cf7f7fb,
    0xb9a1676f18b9b9de, 0x13985f268b13134c, 0x2c7d9c58512c2cb0, 0xd3d6b8bb05d3d36b,
    0xe76b5cd38ce7e7bb, 0x6e57cbdc396e6ea5, 0xc46ef395aac4c437, 0x03180f061b03030c,
    0x568a13acdc565645, 0x441a49885e44440d, 0x7fdf9efea07f7fe1, 0xa921374f88a9a99e,
    0x2a4d8254672a2aa8, 0xbbb16d6b0abbbbd6, 0xc146e29f87c1c123, 0x53a202a6f1535351,
    0xdcae8ba572dcdc57, 0x0b582716530b0b2c, 0x9d9cd327019d9d4e, 0x6c47c1d82b6c6cad,
    0x3195f562a43131c4, 0x7487b9e8f37474cd, 0xf6e309f115f6f6ff, 0x460a438c4c464605,
    0xac092645a5acac8a, 0x893c970fb589891e, 0x14a04428b4141450, 0xe15b42dfbae1e1a3,
    0x16b04e2ca6161658, 0x3acdd274f73a3ae8, 0x696fd0d2066969b9, 0x09482d1241090924,
    0x70a7ade0d77070dd, 0xb6d954716fb6b6e2, 0xd0ceb7bd1ed0d067, 0xed3b7ec7d6eded93,
    0xcc2edb85e2cccc17, 0x422a578468424215, 0x98b4c22d2c98985a, 0xa4490e55eda4a4aa,
    0x285d8850752828a0, 0x5cda31b8865c5c6d, 0xf8933fed6bf8f8c7, 0x8644a411c2868622,
];

static C6: [u64; 256] = [
    0x6018c07830d81818, 0x8c2305af46262323, 0x3fc67ef991b8c6c6, 0x87e8136fcdfbe8e8,
    0x26874ca113cb8787, 0xdab8a9626d11b8b8, 0x0401080502090101, 0x214f426e9e0d4f4f,
    0xd836adee6c9b3636, 0xa2a6590451ffa6a6, 0x6fd2debdb90cd2d2, 0xf3f5fb06f70ef5f5,
    0xf979ef80f2967979, 0xa16f5fcede306f6f, 0x7e91fcef3f6d9191, 0x5552aa07a4f85252,
    0x9d6027fdc0476060, 0xcabc89766535bcbc, 0x569baccd2b379b9b, 0x028e048c018a8e8e,
    0xb6a371155bd2a3a3, 0x300c603c186c0c0c, 0xf17bff8af6847b7b, 0xd435b5e16a803535,
    0x741de8693af51d1d, 0xa7e05347ddb3e0e0, 0x7bd7f6acb321d7d7, 0x2fc25eed999cc2c2,
    0xb82e6d965c432e2e, 0x314b627a96294b4b, 0xdffea321e15dfefe, 0x41578216aed55757,
    0x5415a8412abd1515, 0xc1779fb6eee87777, 0xdc37a5eb6e923737, 0xb3e57b56d79ee5e5,
    0x469f8cd923139f9f, 0xe7f0d317fd23f0f0, 0x354a6a7f94204a4a, 0x4fda9e95a944dada,
    0x7d58fa25b0a25858, 0x03c906ca8fcfc9c9, 0xa429558d527c2929, 0x280a5022145a0a0a,
    0xfeb1e14f7f50b1b1, 0xbaa0691a5dc9a0a0, 0xb16b7fdad6146b6b, 0x2e855cab17d98585,
    0xcebd8173673cbdbd, 0x695dd234ba8f5d5d, 0x4010805020901010, 0xf7f4f303f507f4f4,
    0x0bcb16c08bddcbcb, 0xf83eedc67cd33e3e, 0x140528110a2d0505, 0x81671fe6ce786767,
    0xb7e47353d597e4e4, 0x9c2725bb4e022727, 0x1941325882734141, 0x168b2c9d0ba78b8b,
    0xa6a7510153f6a7a7, 0xe97dcf94fab27d7d, 0x6e95dcfb37499595, 0x47d88e9fad56d8d8,
    0xcbfb8b30eb70fbfb, 0x9fee2371c1cdeeee, 0xed7cc791f8bb7c7c, 0x856617e3cc716666,
    0x53dda68ea77bdddd, 0x5c17b84b2eaf1717, 0x014702468e454747, 0x429e84dc211a9e9e,
    0x0fca1ec589d4caca, 0xb42d75995a582d2d, 0xc6bf9179632ebfbf, 0x1c07381b0e3f0707,
    0x8ead012347acadad, 0x755aea2fb4b05a5a, 0x36836cb51bef8383, 0xcc3385ff66b63333,
    0x91633ff2c65c6363, 0x0802100a04120202, 0x92aa39384993aaaa, 0xd971afa8e2de7171,
    0x07c80ecf8dc6c8c8, 0x6419c87d32d11919, 0x39497270923b4949, 0x43d9869aaf5fd9d9,
    0xeff2c31df931f2f2, 0xabe34b48dba8e3e3, 0x715be22ab6b95b5b, 0x1a8834920dbc8888,
    0x529aa4c8293e9a9a, 0x98262dbe4c0b2626, 0xc8328dfa64bf3232, 0xfab0e94a7d59b0b0,
    0x83e91b6acff2e9e9, 0x3c0f78331e770f0f, 0x73d5e6a6b733d5d5, 0x3a8074ba1df48080,
    0xc2be997c6127bebe, 0x13cd26de87ebcdcd, 0xd034bde468893434, 0x3d487a7590324848,
    0xdbffab24e354ffff, 0xf57af78ff48d7a7a, 0x7a90f4ea3d649090, 0x615fc23ebe9d5f5f,
    0x80201da0403d2020, 0xbd6867d5d00f6868, 0x681ad07234ca1a1a, 0x82ae192c41b7aeae,
    0xeab4c95e757db4b4, 0x4d549a19a8ce5454, 0x7693ece53b7f9393, 0x88220daa442f2222,
    0x8d6407e9c8636464, 0xe3f1db12ff2af1f1, 0xd173bfa2e6cc7373, 0x4812905a24821212,
    0x1d403a5d807a4040, 0x2008402810480808, 0x2bc356e89b95c3c3, 0x97ec337bc5dfecec,
    0x4bdb9690ab4ddbdb, 0xbea1611f5fc0a1a1, 0x0e8d1c8307918d8d, 0xf43df5c97ac83d3d,
    0x6697ccf1335b9797, 0x0000000000000000, 0x1bcf36d483f9cfcf, 0xac2b4587566e2b2b,
    0xc57697b3ece17676, 0x328264b019e68282, 0x7fd6fea9b128d6d6, 0x6c1bd87736c31b1b,
    0xeeb5c15b7774b5b5, 0x86af112943beafaf, 0xb56a77dfd41d6a6a, 0x5d50ba0da0ea5050,
    0x0945124c8a574545, 0xebf3cb18fb38f3f3, 0xc0309df060ad3030, 0x9bef2b74c3c4efef,
    0xfc3fe5c37eda3f3f, 0x4955921caac75555, 0xb2a2791059dba2a2, 0x8fea0365c9e9eaea,
    0x89650fecca6a6565, 0xd2bab9686903baba, 0xbc2f65935e4a2f2f, 0x27c04ee79d8ec0c0,
    0x5fdebe81a160dede, 0x701ce06c38fc1c1c, 0xd3fdbb2ee746fdfd, 0x294d52649a1f4d4d,
    0x7292e4e039769292, 0xc9758fbceafa7575, 0x1806301e0c360606, 0x128a249809ae8a8a,
    0xf2b2f940794bb2b2, 0xbfe66359d185e6e6, 0x380e70361c7e0e0e, 0x7c1ff8633ee71f1f,
    0x956237f7c4556262, 0x77d4eea3b53ad4d4, 0x9aa829324d81a8a8, 0x6296c4f431529696,
    0xc3f99b3aef62f9f9, 0x33c566f697a3c5c5, 0x942535b14a102525, 0x7959f220b2ab5959,
    0x2a8454ae15d08484, 0xd572b7a7e4c57272, 0xe439d5dd72ec3939, 0x2d4c5a6198164c4c,
    0x655eca3bbc945e5e, 0xfd78e785f09f7878, 0xe038ddd870e53838, 0x0a8c148605988c8c,
    0x63d1c6b2bf17d1d1, 0xaea5410b57e4a5a5, 0xafe2434dd9a1e2e2, 0x99612ff8c24e6161,
    0xf6b3f1457b42b3b3, 0x842115a542342121, 0x4a9c94d625089c9c, 0x781ef0663cee1e1e,
    0x1143225286614343, 0x3bc776fc93b1c7c7, 0xd7fcb32be54ffcfc, 0x1004201408240404,
    0x5951b208a2e35151, 0x5e99bcc72f259999, 0xa96d4fc4da226d6d, 0x340d68391a650d0d,
    0xcffa8335e979fafa, 0x5bdfb684a369dfdf, 0xe57ed79bfca97e7e, 0x90243db448192424,
    0xec3bc5d776fe3b3b, 0x96ab313d4b9aabab, 0x1fce3ed181f0cece, 0x4411885522991111,
    0x068f0c8903838f8f, 0x254e4a6b9c044e4e, 0xe6b7d1517366b7b7, 0x8beb0b60cbe0ebeb,
    0xf03cfdcc78c13c3c, 0x3e817cbf1ffd8181, 0x6a94d4fe35409494, 0xfbf7eb0cf31cf7f7,
    0xdeb9a1676f18b9b9, 0x4c13985f268b1313, 0xb02c7d9c58512c2c, 0x6bd3d6b8bb05d3d3,
    0xbbe76b5cd38ce7e7, 0xa56e57cbdc396e6e, 0x37c46ef395aac4c4, 0x0c03180f061b0303,
    0x45568a13acdc5656, 0x0d441a49885e4444, 0xe17fdf9efea07f7f, 0x9ea921374f88a9a9,
    0xa82a4d8254672a2a, 0xd6bbb16d6b0abbbb, 0x23c146e29f87c1c1, 0x5153a202a6f15353,
    0x57dcae8ba572dcdc, 0x2c0b582716530b0b, 0x4e9d9cd327019d9d, 0xad6c47c1d82b6c6c,
    0xc43195f562a43131, 0xcd7487b9e8f37474, 0xfff6e309f115f6f6, 0x05460a438c4c4646,
    0x8aac092645a5acac, 0x1e893c970fb58989, 0x5014a04428b41414, 0xa3e15b42dfbae1e1,
    0x5816b04e2ca61616, 0xe83acdd274f73a3a, 0xb9696fd0d2066969, 0x2409482d12410909,
    0xdd70a7ade0d77070, 0xe2b6d954716fb6b6, 0x67d0ceb7bd1ed0d0, 0x93ed3b7ec7d6eded,
    0x17cc2edb85e2cccc, 0x15422a5784684242, 0x5a98b4c22d2c9898, 0xaaa4490e55eda4a4,
    0xa0285d8850752828, 0x6d5cda31b8865c5c, 0xc7f8933fed6bf8f8, 0x228644a411c28686,
];

static C7: [u64; 256] = [
    0x186018c07830d818, 0x238c2305af462623, 0xc63fc67ef991b8c6, 0xe887e8136fcdfbe8,
    0x8726874ca113cb87, 0xb8dab8a9626d11b8, 0x0104010805020901, 0x4f214f426e9e0d4f,
    0x36d836adee6c9b36, 0xa6a2a6590451ffa6, 0xd26fd2debdb90cd2, 0xf5f3f5fb06f70ef5,
    0x79f979ef80f29679, 0x6fa16f5fcede306f, 0x917e91fcef3f6d91, 0x525552aa07a4f852,
    0x609d6027fdc04760, 0xbccabc89766535bc, 0x9b569baccd2b379b, 0x8e028e048c018a8e,
    0xa3b6a371155bd2a3, 0x0c300c603c186c0c, 0x7bf17bff8af6847b, 0x35d435b5e16a8035,
    0x1d741de8693af51d, 0xe0a7e05347ddb3e0, 0xd77bd7f6acb321d7, 0xc22fc25eed999cc2,
    0x2eb82e6d965c432e, 0x4b314b627a96294b, 0xfedffea321e15dfe, 0x5741578216aed557,
    0x155415a8412abd15, 0x77c1779fb6eee877, 0x37dc37a5eb6e9237, 0xe5b3e57b56d79ee5,
    0x9f469f8cd923139f, 0xf0e7f0d317fd23f0, 0x4a354a6a7f94204a, 0xda4fda9e95a944da,
    0x587d58fa25b0a258, 0xc903c906ca8fcfc9, 0x29a429558d527c29, 0x0a280a5022145a0a,
    0xb1feb1e14f7f50b1, 0xa0baa0691a5dc9a0, 0x6bb16b7fdad6146b, 0x852e855cab17d985,
    0xbdcebd8173673cbd, 0x5d695dd234ba8f5d, 0x1040108050209010, 0xf4f7f4f303f507f4,
    0xcb0bcb16c08bddcb, 0x3ef83eedc67cd33e, 0x05140528110a2d05, 0x6781671fe6ce7867,
    0xe4b7e47353d597e4, 0x279c2725bb4e0227, 0x4119413258827341, 0x8b168b2c9d0ba78b,
    0xa7a6a7510153f6a7, 0x7de97dcf94fab27d, 0x956e95dcfb374995, 0xd847d88e9fad56d8,
    0xfbcbfb8b30eb70fb, 0xee9fee2371c1cdee, 0x7ced7cc791f8bb7c, 0x66856617e3cc7166,
    0xdd53dda68ea77bdd, 0x175c17b84b2eaf17, 0x47014702468e4547, 0x9e429e84dc211a9e,
    0xca0fca1ec589d4ca, 0x2db42d75995a582d, 0xbfc6bf9179632ebf, 0x071c07381b0e3f07,
    0xad8ead012347acad, 0x5a755aea2fb4b05a, 0x8336836cb51bef83, 0x33cc3385ff66b633,
    0x6391633ff2c65c63, 0x020802100a041202, 0xaa92aa39384993aa, 0x71d971afa8e2de71,
    0xc807c80ecf8dc6c8, 0x196419c87d32d119, 0x4939497270923b49, 0xd943d9869aaf5fd9,
    0xf2eff2c31df931f2, 0xe3abe34b48dba8e3, 0x5b715be22ab6b95b, 0x881a8834920dbc88,
    0x9a529aa4c8293e9a, 0x2698262dbe4c0b26, 0x32c8328dfa64bf32, 0xb0fab0e94a7d59b0,
    0xe983e91b6acff2e9, 0x0f3c0f78331e770f, 0xd573d5e6a6b733d5, 0x803a8074ba1df480,
    0xbec2be997c6127be, 0xcd13cd26de87ebcd, 0x34d034bde4688934, 0x483d487a75903248,
    0xffdbffab24e354ff, 0x7af57af78ff48d7a, 0x907a90f4ea3d6490, 0x5f615fc23ebe9d5f,
    0x2080201da0403d20, 0x68bd6867d5d00f68, 0x1a681ad07234ca1a, 0xae82ae192c41b7ae,
    0xb4eab4c95e757db4, 0x544d549a19a8ce54, 0x937693ece53b7f93, 0x2288220daa442f22,
    0x648d6407e9c86364, 0xf1e3f1db12ff2af1, 0x73d173bfa2e6cc73, 0x124812905a248212,
    0x401d403a5d807a40, 0x0820084028104808, 0xc32bc356e89b95c3, 0xec97ec337bc5dfec,
    0xdb4bdb9690ab4ddb, 0xa1bea1611f5fc0a1, 0x8d0e8d1c8307918d, 0x3df43df5c97ac83d,
    0x976697ccf1335b97, 0x0000000000000000, 0xcf1bcf36d483f9cf, 0x2bac2b4587566e2b,
    0x76c57697b3ece176, 0x82328264b019e682, 0xd67fd6fea9b128d6, 0x1b6c1bd87736c31b,
    0xb5eeb5c15b7774b5, 0xaf86af112943beaf, 0x6ab56a77dfd41d6a, 0x505d50ba0da0ea50,
    0x450945124c8a5745, 0xf3ebf3cb18fb38f3, 0x30c0309df060ad30, 0xef9bef2b74c3c4ef,
    0x3ffc3fe5c37eda3f, 0x554955921caac755, 0xa2b2a2791059dba2, 0xea8fea0365c9e9ea,
    0x6589650fecca6a65, 0xbad2bab9686903ba, 0x2fbc2f65935e4a2f, 0xc027c04ee79d8ec0,
    0xde5fdebe81a160de, 0x1c701ce06c38fc1c, 0xfdd3fdbb2ee746fd, 0x4d294d52649a1f4d,
    0x927292e4e0397692, 0x75c9758fbceafa75, 0x061806301e0c3606, 0x8a128a249809ae8a,
    0xb2f2b2f940794bb2, 0xe6bfe66359d185e6, 0x0e380e70361c7e0e, 0x1f7c1ff8633ee71f,
    0x62956237f7c45562, 0xd477d4eea3b53ad4, 0xa89aa829324d81a8, 0x966296c4f4315296,
    0xf9c3f99b3aef62f9, 0xc533c566f697a3c5, 0x25942535b14a1025, 0x597959f220b2ab59,
    0x842a8454ae15d084, 0x72d572b7a7e4c572, 0x39e439d5dd72ec39, 0x4c2d4c5a6198164c,
    0x5e655eca3bbc945e, 0x78fd78e785f09f78, 0x38e038ddd870e538, 0x8c0a8c148605988c,
    0xd163d1c6b2bf17d1, 0xa5aea5410b57e4a5, 0xe2afe2434dd9a1e2, 0x6199612ff8c24e61,
    0xb3f6b3f1457b42b3, 0x21842115a5423421, 0x9c4a9c94d625089c, 0x1e781ef0663cee1e,
    0x4311432252866143, 0xc73bc776fc93b1c7, 0xfcd7fcb32be54ffc, 0x0410042014082404,
    0x515951b208a2e351, 0x995e99bcc72f2599, 0x6da96d4fc4da226d, 0x0d340d68391a650d,
    0xfacffa8335e979fa, 0xdf5bdfb684a369df, 0x7ee57ed79bfca97e, 0x2490243db4481924,
    0x3bec3bc5d776fe3b, 0xab96ab313d4b9aab, 0xce1fce3ed181f0ce, 0x1144118855229911,
    0x8f068f0c8903838f, 0x4e254e4a6b9c044e, 0xb7e6b7d1517366b7, 0xeb8beb0b60cbe0eb,
    0x3cf03cfdcc78c13c, 0x813e817cbf1ffd81, 0x946a94d4fe354094, 0xf7fbf7eb0cf31cf7,
    0xb9deb9a1676f18b9, 0x134c13985f268b13, 0x2cb02c7d9c58512c, 0xd36bd3d6b8bb05d3,
    0xe7bbe76b5cd38ce7, 0x6ea56e57cbdc396e, 0xc437c46ef395aac4, 0x030c03180f061b03,
    0x5645568a13acdc56, 0x440d441a49885e44, 0x7fe17fdf9efea07f, 0xa99ea921374f88a9,
    0x2aa82a4d8254672a, 0xbbd6bbb16d6b0abb, 0xc123c146e29f87c1, 0x535153a202a6f153,
    0xdc57dcae8ba572dc, 0x0b2c0b582716530b, 0x9d4e9d9cd327019d, 0x6cad6c47c1d82b6c,
    0x31c43195f562a431, 0x74cd7487b9e8f374, 0xf6fff6e309f115f6, 0x4605460a438c4c46,
    0xac8aac092645a5ac, 0x891e893c970fb589, 0x145014a04428b414, 0xe1a3e15b42dfbae1,
    0x165816b04e2ca616, 0x3ae83acdd274f73a, 0x69b9696fd0d20669, 0x092409482d124109,
    0x70dd70a7ade0d770, 0xb6e2b6d954716fb6, 0xd067d0ceb7bd1ed0, 0xed93ed3b7ec7d6ed,
    0xcc17cc2edb85e2cc, 0x4215422a57846842, 0x985a98b4c22d2c98, 0xa4aaa4490e55eda4,
    0x28a0285d88507528, 0x5c6d5cda31b8865c, 0xf8c7f8933fed6bf8, 0x86228644a411c286,
];<|MERGE_RESOLUTION|>--- conflicted
+++ resolved
@@ -91,13 +91,8 @@
             }
             
             carry = x > 0xff;
-<<<<<<< HEAD
-            let pos = self.bit_length.len() -i - 1;
-            self.bit_length[pos] = (x & 0xff) as u8;
-=======
             let length = self.bit_length.len();
             self.bit_length[length - i - 1] = (x & 0xff) as u8;
->>>>>>> e47a445d
         }
 
         // process the data itself
